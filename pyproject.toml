[tool.poetry]
name = "deepeval"
<<<<<<< HEAD
version = "0.20.13"
description = "The Evaluation Framework for LLMs"
authors = ["Jeffrey Ip"]
readme = "README.md"
=======
version = "0.20.14"
description = "The Evaluation Framework for LLMs"
authors = ["Jeffrey Ip <jeffreyip@confident-ai.com>"]
license = "Apache-2.0"
readme = "README.md"
repository = "https://github.com/confident-ai.com/deepeval"
documentation = "https://docs.confident-ai.com"
>>>>>>> bebac24d

[tool.poetry.scripts]
deepeval = 'deepeval.cli.main:app'

[tool.poetry.plugins."pytest11"]
plugins = "deepeval.plugins.plugin"

[tool.poetry.dependencies]
python = ">=3.10,<3.12"
detoxify = { git = "https://github.com/topoteretes/detoxify_branches.git" }
tensorflow = "^2.14.0"
requests = "^2.31.0"
tqdm = "^4.66.1"
transformers = "^4.34.1"
pytest = "^7.4.3"
tabulate = "^0.9.0"
sentence-transformers = "^2.2.2"
dbias = "^0.1.5"
sentry-sdk = "^1.33.1"
rouge-score = "^0.1.2"
nltk = "^3.8.1"
bert-score = "^0.3.13"
rich = "^13.6.0"
torch = ">=2.0.0, !=2.0.1, !=2.1.0"
ragas = "^0.0.19"
pytest-rerunfailures = "^12.0"
pytest-asyncio = "^0.21.1"
coverage = "*"
<<<<<<< HEAD
=======
black = "*"
>>>>>>> bebac24d

[tool.black]
line-length = 80

[build-system]
requires = ["poetry-core"]
build-backend = "poetry.core.masonry.api"<|MERGE_RESOLUTION|>--- conflicted
+++ resolved
@@ -1,11 +1,5 @@
 [tool.poetry]
 name = "deepeval"
-<<<<<<< HEAD
-version = "0.20.13"
-description = "The Evaluation Framework for LLMs"
-authors = ["Jeffrey Ip"]
-readme = "README.md"
-=======
 version = "0.20.14"
 description = "The Evaluation Framework for LLMs"
 authors = ["Jeffrey Ip <jeffreyip@confident-ai.com>"]
@@ -13,7 +7,6 @@
 readme = "README.md"
 repository = "https://github.com/confident-ai.com/deepeval"
 documentation = "https://docs.confident-ai.com"
->>>>>>> bebac24d
 
 [tool.poetry.scripts]
 deepeval = 'deepeval.cli.main:app'
@@ -42,10 +35,7 @@
 pytest-rerunfailures = "^12.0"
 pytest-asyncio = "^0.21.1"
 coverage = "*"
-<<<<<<< HEAD
-=======
 black = "*"
->>>>>>> bebac24d
 
 [tool.black]
 line-length = 80
