--- conflicted
+++ resolved
@@ -247,26 +247,8 @@
             similarity_threshold=context_construction_config.context_similarity_threshold,
             max_retries=context_construction_config.max_retries,
         )
-<<<<<<< HEAD
         num_contexts = context_construction_config.max_contexts_per_document * len(document_paths)
         total_goldens = num_contexts * max_goldens_per_context
-=======
-        (
-            contexts,
-            source_files,
-            context_scores,
-        ) = await context_generator.a_generate_contexts(
-            max_contexts_per_source_file=context_construction_config.max_contexts_per_document,
-            min_contexts_per_source_file=context_construction_config.min_contexts_per_document,
-            max_context_size=context_construction_config.max_context_length,
-            min_context_size=context_construction_config.min_context_length,
-        )
-        if self.synthesis_cost:
-            self.synthesis_cost += context_generator.total_cost
-        print(
-            f"Utilizing {len(set(chain.from_iterable(contexts)))} out of {context_generator.total_chunks} chunks."
-        )
->>>>>>> def79061
 
         with synthesizer_progress_context(
             method="docs",
@@ -358,7 +340,6 @@
             )
         else:
             with synthesizer_progress_context(
-<<<<<<< HEAD
                     method="default",
                     num_evolutions=self.evolution_config.num_evolutions,
                     evolutions=self.evolution_config.evolutions,
@@ -387,38 +368,6 @@
 
                         # Generate inputs
                         prompt = SynthesizerTemplate.generate_synthetic_inputs(
-=======
-                method="default",
-                num_evolutions=self.evolution_config.num_evolutions,
-                evolutions=self.evolution_config.evolutions,
-                evaluation_model=self.model.get_model_name(),
-                embedder=None,
-                max_generations=len(contexts) * max_goldens_per_context,
-                progress_bar=_progress_bar,
-                async_mode=False,
-            ) as progress_bar:
-                for i, context in enumerate(contexts):
-                    # Generate inputs
-                    prompt = SynthesizerTemplate.generate_synthetic_inputs(
-                        context=context,
-                        max_goldens_per_context=max_goldens_per_context,
-                        scenario=self.styling_config.scenario,
-                        task=self.styling_config.task,
-                        input_format=self.styling_config.input_format,
-                    )
-                    synthetic_inputs = self._generate_inputs(prompt)
-
-                    # Qualify inputs
-                    qualified_synthetic_inputs: List[SyntheticData]
-                    scores: List[float]
-                    qualified_synthetic_inputs, scores = self._rewrite_inputs(
-                        context, synthetic_inputs
-                    )
-                    for j, data in enumerate(qualified_synthetic_inputs):
-                        # Evolve input
-                        evolved_input, evolutions_used = self._evolve_input(
-                            input=data.input,
->>>>>>> def79061
                             context=context,
                             max_goldens_per_context=max_goldens_per_context,
                             scenario=self.styling_config.scenario,
@@ -609,7 +558,6 @@
         qualified_synthetic_inputs, scores = await self._a_rewrite_inputs(
             context, synthetic_inputs
         )
-<<<<<<< HEAD
         update_pbar(progress, pbar_generate_inputs_id, remove=False)
         update_pbar(progress, pbar_generate_goldens_id, remove=False)
         
@@ -619,9 +567,6 @@
             data: SyntheticData, 
             progress: Optional[Progress] = None,
         ):
-=======
-        for i, data in enumerate(qualified_synthetic_inputs):
->>>>>>> def79061
             # Evolve input
             evolved_input, evolutions_used = await self._a_evolve_input(
                 input=data.input,
@@ -767,13 +712,8 @@
             embedder=None,
             max_generations=num_goldens,
             async_mode=True,
-<<<<<<< HEAD
             pbar_total=num_goldens + 1,
         ) as (progress, pbar_id), progress:
-
-=======
-        ) as progress_bar:
->>>>>>> def79061
             # Generate inputs
             prompt = PromptSynthesizerTemplate.generate_synthetic_prompts(
                 scenario=self.styling_config.scenario,
@@ -847,7 +787,6 @@
                 )
             )
         else:
-<<<<<<< HEAD
                 with synthesizer_progress_context(
                     method="Scratch",
                     num_evolutions=self.evolution_config.num_evolutions,
@@ -865,34 +804,6 @@
                         task=self.styling_config.task,
                         input_format=self.styling_config.input_format,
                         num_goldens=num_goldens,
-=======
-            with synthesizer_progress_context(
-                method="Scratch",
-                num_evolutions=self.evolution_config.num_evolutions,
-                evolutions=transformed_evolutions,
-                evaluation_model=self.model.get_model_name(),
-                embedder=None,
-                max_generations=num_goldens,
-                progress_bar=None,
-                async_mode=False,
-            ) as progress_bar:
-                # Generate inputs
-                prompt = PromptSynthesizerTemplate.generate_synthetic_prompts(
-                    scenario=self.styling_config.scenario,
-                    task=self.styling_config.task,
-                    input_format=self.styling_config.input_format,
-                    num_goldens=num_goldens,
-                )
-                synthetic_data = self._generate_inputs(prompt)
-
-                # Evolve inputs
-                for data in synthetic_data:
-                    evolved_prompt, evolutions_used = self._evolve_input(
-                        input=data.input,
-                        num_evolutions=self.evolution_config.num_evolutions,
-                        evolutions=transformed_evolutions,
-                        progress_bar=progress_bar,
->>>>>>> def79061
                     )
                     synthetic_data = self._generate_inputs(prompt)
                     update_pbar(progress, pbar_id)
